--- conflicted
+++ resolved
@@ -1,837 +1,833 @@
-<?php
-/**
- * 🗄️ PNG STORAGE HANDLER - WordPress Backend
- *
- * Handles server-side storage and processing of print-ready PNG files
- *
- * FEATURES:
- * - High-resolution PNG storage
- * - Order meta integration
- * - Print queue management
- * - File cleanup and optimization
- */
-
-if (!defined('ABSPATH')) {
-    exit;
-}
-
-class PNG_Storage_Handler {
-
-    private $plugin_name;
-    private $version;
-    private $upload_dir;
-
-    public function __construct($plugin_name, $version) {
-        error_log('🔥 PNG STORAGE HANDLER: CONSTRUCTOR CALLED - INSTANTIATION SUCCESSFUL!');
-        $this->plugin_name = $plugin_name;
-        $this->version = $version;
-
-        // Set up upload directory
-        $wp_upload_dir = wp_upload_dir();
-        $this->upload_dir = $wp_upload_dir['basedir'] . '/yprint-print-pngs/';
-
-        $this->init();
-    }
-
-    private function init() {
-        // Create upload directory if it doesn't exist
-        $this->ensure_upload_directory();
-
-        // Register AJAX handlers for PNG storage (NOT cart integration)
-        add_action('wp_ajax_yprint_save_design_print_png', array($this, 'handle_save_design_print_png'));
-        add_action('wp_ajax_nopriv_yprint_save_design_print_png', array($this, 'handle_save_design_print_png'));
-
-        // 📥 SAVE-ONLY PNG: Handler to retrieve existing PNGs (no generation)
-        add_action('wp_ajax_yprint_get_existing_png', array($this, 'handle_get_existing_png'));
-        add_action('wp_ajax_nopriv_yprint_get_existing_png', array($this, 'handle_get_existing_png'));
-
-        add_action('wp_ajax_yprint_get_template_print_area', array($this, 'handle_get_template_print_area'));
-        add_action('wp_ajax_nopriv_yprint_get_template_print_area', array($this, 'handle_get_template_print_area'));
-
-        // 🏷️ TEMPLATE METADATA: Handler for template metadata retrieval
-        add_action('wp_ajax_yprint_get_template_metadata', array($this, 'handle_get_template_metadata'));
-        add_action('wp_ajax_nopriv_yprint_get_template_metadata', array($this, 'handle_get_template_metadata'));
-
-        // AJAX handler for adding PNG to order design data (integrates with "Designdaten laden")
-        add_action('wp_ajax_yprint_add_png_to_order_design_data', array($this, 'handle_add_png_to_order_design_data'));
-
-        // NO WooCommerce cart hooks - PNG system works independently
-
-        // Admin hooks
-        add_action('add_meta_boxes', array($this, 'add_order_meta_boxes'));
-
-        error_log('🗄️ PNG STORAGE HANDLER: Initialized');
-    }
-
-    private function ensure_upload_directory() {
-        if (!file_exists($this->upload_dir)) {
-            wp_mkdir_p($this->upload_dir);
-
-            // Create .htaccess for security
-            $htaccess_content = "Options -Indexes\n";
-            $htaccess_content .= "<Files *.png>\n";
-            $htaccess_content .= "    Header set Content-Type \"image/png\"\n";
-            $htaccess_content .= "</Files>\n";
-
-            file_put_contents($this->upload_dir . '.htaccess', $htaccess_content);
-
-            error_log('🗄️ PNG STORAGE: Upload directory created: ' . $this->upload_dir);
-        }
-    }
-
-    /**
-     * Handle AJAX request to save design print PNG (for 'Designdaten laden')
-     */
-    public function handle_save_design_print_png() {
-        // 🔍 ULTRA-DETAILED DEBUG: Log everything about the incoming request
-        error_log('🔍 PNG STORAGE: === INCOMING REQUEST START ===');
-        error_log('🔍 PNG STORAGE: Request method: ' . $_SERVER['REQUEST_METHOD']);
-        error_log('🔍 PNG STORAGE: Content-Type: ' . ($_SERVER['CONTENT_TYPE'] ?? 'NOT_SET'));
-        error_log('🔍 PNG STORAGE: Action: ' . ($_POST['action'] ?? $_REQUEST['action'] ?? 'NOT_SET'));
-        error_log('🔍 PNG STORAGE: Nonce received: ' . ($_POST['nonce'] ?? $_REQUEST['nonce'] ?? 'NOT_SET'));
-        error_log('🔍 PNG STORAGE: POST data keys: ' . (empty($_POST) ? 'EMPTY_POST' : implode(', ', array_keys($_POST))));
-        error_log('🔍 PNG STORAGE: REQUEST data keys: ' . (empty($_REQUEST) ? 'EMPTY_REQUEST' : implode(', ', array_keys($_REQUEST))));
-<<<<<<< HEAD
-        error_log('🔍 PNG STORAGE: Processing POST request...');
-=======
-        // FIXED: Removed problematic file_get_contents('php://input') that was causing hanging requests
-        error_log('🔍 PNG STORAGE: Raw input length: SKIPPED_TO_PREVENT_HANGING');
->>>>>>> bedacede
-
-        // Check if this is a FormData request vs regular POST
-        $is_form_data = strpos($_SERVER['CONTENT_TYPE'] ?? '', 'multipart/form-data') !== false;
-        error_log('🔍 PNG STORAGE: Is FormData request: ' . ($is_form_data ? 'YES' : 'NO'));
-
-        // Try to get nonce from both POST and REQUEST
-        $nonce = $_POST['nonce'] ?? $_REQUEST['nonce'] ?? null;
-        error_log('🔍 PNG STORAGE: Final nonce: ' . ($nonce ?? 'NULL'));
-
-        // Verify nonce
-        $nonce_valid = $nonce ? wp_verify_nonce($nonce, 'octo_print_designer_nonce') : false;
-        error_log('🔍 PNG STORAGE: Nonce verification result: ' . ($nonce_valid ? 'VALID' : 'INVALID'));
-        error_log('🔍 PNG STORAGE: === INCOMING REQUEST END ===');
-
-        if (!$nonce_valid) {
-            error_log('❌ PNG STORAGE: Nonce verification failed - sending error response');
-            wp_send_json_error('Invalid nonce');
-            return;
-        }
-
-        try {
-            // 🔧 ENHANCED VALIDATION: Check all required fields (POST and REQUEST)
-            $required_fields = ['design_id', 'print_png'];
-            $missing_fields = [];
-
-            foreach ($required_fields as $field) {
-                $value = $_POST[$field] ?? $_REQUEST[$field] ?? null;
-                if (!$value || empty($value)) {
-                    $missing_fields[] = $field;
-                }
-                error_log("🔍 PNG STORAGE: Field '$field' = " . ($value ? 'PRESENT' : 'MISSING'));
-            }
-
-            if (!empty($missing_fields)) {
-                $error_msg = 'Missing required fields: ' . implode(', ', $missing_fields);
-                error_log('❌ PNG STORAGE: Validation failed - ' . $error_msg);
-                wp_send_json_error($error_msg);
-                return;
-            }
-
-            $design_id = sanitize_text_field($_POST['design_id'] ?? $_REQUEST['design_id']);
-            $print_png = $_POST['print_png'] ?? $_REQUEST['print_png'];
-
-            // 🔧 ENHANCED VALIDATION: Validate PNG data format
-            error_log('🔍 PNG STORAGE: About to validate PNG data...');
-            if (!$this->validatePNGData($print_png)) {
-                error_log('❌ PNG STORAGE: Invalid PNG data format');
-                wp_send_json_error('Invalid PNG data format');
-                return;
-            }
-            error_log('✅ PNG STORAGE: PNG data validation passed');
-            $print_area_px = stripslashes($_POST['print_area_px'] ?? $_REQUEST['print_area_px'] ?? '{}');
-            $print_area_mm = stripslashes($_POST['print_area_mm'] ?? $_REQUEST['print_area_mm'] ?? '{}');
-            $template_id = sanitize_text_field($_POST['template_id'] ?? $_REQUEST['template_id'] ?? 'default');
-
-            // 🏷️ ENHANCED: Support for template metadata from new generation system
-            $enhanced_metadata = stripslashes($_POST['metadata'] ?? $_REQUEST['metadata'] ?? null);
-            $save_type = sanitize_text_field($_POST['save_type'] ?? $_REQUEST['save_type'] ?? 'standard');
-            $order_id = sanitize_text_field($_POST['order_id'] ?? $_REQUEST['order_id'] ?? null);
-
-            // Validate inputs
-            if (!$design_id || !$print_png) {
-                wp_send_json_error('Missing required data');
-                return;
-            }
-
-            // Save print PNG file
-            error_log('🔍 PNG STORAGE: About to save PNG file...');
-            $png_file_info = $this->save_print_png($print_png, $design_id, $template_id);
-            error_log('✅ PNG STORAGE: PNG file save completed');
-
-            if (!$png_file_info) {
-                wp_send_json_error('Failed to save print PNG');
-                return;
-            }
-
-            // Save PNG info to design meta (for 'Designdaten laden' access)
-            $design_meta = array(
-                'print_png_url' => $png_file_info['url'],
-                'print_png_path' => $png_file_info['path'],
-                'print_area_px' => $print_area_px,
-                'print_area_mm' => $print_area_mm,
-                'template_id' => $template_id,
-                'created' => current_time('mysql'),
-                'dpi' => 300,
-                'save_type' => $save_type,
-                'order_id' => $order_id
-            );
-
-            // 🏷️ ENHANCED: Add enhanced metadata if available
-            if ($enhanced_metadata) {
-                $parsed_metadata = json_decode($enhanced_metadata, true);
-                if ($parsed_metadata) {
-                    $design_meta['enhanced_metadata'] = $parsed_metadata;
-                    $design_meta['generation_method'] = 'print_ready_with_metadata';
-
-                    // Extract key information for easy access
-                    if (isset($parsed_metadata['dpi'])) {
-                        $design_meta['dpi'] = $parsed_metadata['dpi'];
-                    }
-                    if (isset($parsed_metadata['elementsCount'])) {
-                        $design_meta['elements_count'] = $parsed_metadata['elementsCount'];
-                    }
-                    if (isset($parsed_metadata['templateMetadata'])) {
-                        $design_meta['template_metadata'] = $parsed_metadata['templateMetadata'];
-                    }
-                    if (isset($parsed_metadata['printSpecifications'])) {
-                        $design_meta['print_specifications'] = $parsed_metadata['printSpecifications'];
-                    }
-
-                    error_log('🏷️ PNG STORAGE: Enhanced metadata stored for design ' . $design_id);
-                } else {
-                    error_log('⚠️ PNG STORAGE: Failed to parse enhanced metadata');
-                }
-            }
-
-            // Save to design meta or option (depending on how designs are stored)
-            update_option('yprint_design_' . $design_id . '_print_png', $design_meta);
-
-            error_log('💾 PNG STORAGE: Design print PNG saved - Design: ' . $design_id);
-
-            // 🏷️ Prepare response with enhanced metadata support
-            $response_data = array(
-                'png_url' => $png_file_info['url'],
-                'png_path' => $png_file_info['path'],
-                'design_id' => $design_id,
-                'template_id' => $template_id,
-                'print_area_px' => $print_area_px,
-                'print_area_mm' => $print_area_mm,
-                'save_type' => $save_type,
-                'generation_method' => $design_meta['generation_method'] ?? 'standard',
-                'message' => 'Print PNG saved for design!'
-            );
-
-            // Add enhanced metadata to response if available
-            if (isset($design_meta['enhanced_metadata'])) {
-                $response_data['enhanced_metadata'] = $design_meta['enhanced_metadata'];
-                $response_data['dpi'] = $design_meta['dpi'];
-                $response_data['elements_count'] = $design_meta['elements_count'] ?? 0;
-                $response_data['message'] = 'Enhanced print-ready PNG saved with template metadata!';
-            }
-
-            if ($order_id) {
-                $response_data['order_id'] = $order_id;
-            }
-
-            wp_send_json_success($response_data);
-
-        } catch (Exception $e) {
-            error_log('❌ PNG STORAGE: Save design PNG failed: ' . $e->getMessage());
-            wp_send_json_error('Failed to save print PNG: ' . $e->getMessage());
-        }
-    }
-
-    /**
-     * 📥 SAVE-ONLY PNG: Retrieve existing PNG (no generation)
-     * Used by "Designdaten laden" and preview system
-     */
-    public function handle_get_existing_png() {
-        // Verify nonce
-        if (!wp_verify_nonce($_POST['nonce'], 'octo_print_designer_nonce')) {
-            wp_send_json_error('Invalid nonce');
-            return;
-        }
-
-        try {
-            $identifier = sanitize_text_field($_POST['identifier']);
-
-            error_log('📥 PNG STORAGE: Retrieving existing PNG for: ' . $identifier);
-
-            // Try different lookup methods
-            $png_data = null;
-
-            // Method 1: Direct order lookup
-            if (is_numeric($identifier)) {
-                $png_data = get_post_meta($identifier, 'print_png_data', true);
-            }
-
-            // Method 2: Design ID lookup
-            if (!$png_data) {
-                global $wpdb;
-                $result = $wpdb->get_row($wpdb->prepare(
-                    "SELECT meta_value FROM {$wpdb->postmeta}
-                     WHERE meta_key = 'print_png_data'
-                     AND meta_value LIKE %s
-                     ORDER BY meta_id DESC LIMIT 1",
-                    '%' . $wpdb->esc_like($identifier) . '%'
-                ));
-
-                if ($result) {
-                    $png_data = $result->meta_value;
-                }
-            }
-
-            if ($png_data) {
-                wp_send_json_success(array(
-                    'png' => $png_data,
-                    'identifier' => $identifier,
-                    'found' => true,
-                    'message' => 'Existing PNG retrieved successfully'
-                ));
-            } else {
-                wp_send_json_success(array(
-                    'png' => null,
-                    'identifier' => $identifier,
-                    'found' => false,
-                    'message' => 'No existing PNG found'
-                ));
-            }
-
-        } catch (Exception $e) {
-            error_log('🚨 PNG STORAGE: Error retrieving PNG: ' . $e->getMessage());
-            wp_send_json_error('Error retrieving PNG: ' . $e->getMessage());
-        }
-    }
-
-    /**
-     * Save print PNG to file system
-     */
-    private function save_print_png($png_data, $product_id, $template_id) {
-        try {
-            // Decode base64 PNG data
-            if (strpos($png_data, 'data:image/png;base64,') === 0) {
-                $png_data = str_replace('data:image/png;base64,', '', $png_data);
-            }
-
-            $png_binary = base64_decode($png_data);
-
-            if (!$png_binary) {
-                throw new Exception('Invalid PNG data');
-            }
-
-            // Generate unique filename
-            $filename = sprintf(
-                'print_%s_%s_%s_%d.png',
-                $product_id,
-                $template_id,
-                uniqid(),
-                time()
-            );
-
-            $file_path = $this->upload_dir . $filename;
-
-            // Save file
-            $result = file_put_contents($file_path, $png_binary);
-
-            if ($result === false) {
-                throw new Exception('Failed to write PNG file');
-            }
-
-            // Generate URL
-            $wp_upload_dir = wp_upload_dir();
-            $file_url = $wp_upload_dir['baseurl'] . '/yprint-print-pngs/' . $filename;
-
-            // Validate saved file
-            if (!file_exists($file_path) || filesize($file_path) === 0) {
-                throw new Exception('PNG file validation failed');
-            }
-
-            error_log('💾 PNG STORAGE: Saved print PNG - Size: ' . filesize($file_path) . ' bytes');
-
-            return array(
-                'path' => $file_path,
-                'url' => $file_url,
-                'filename' => $filename,
-                'size' => filesize($file_path)
-            );
-
-        } catch (Exception $e) {
-            error_log('❌ PNG STORAGE: Save failed: ' . $e->getMessage());
-            return false;
-        }
-    }
-
-    /**
-     * Handle AJAX request to add PNG data to existing order design data
-     * This integrates with the "Designdaten laden" functionality
-     */
-    public function handle_add_png_to_order_design_data() {
-        if (!wp_verify_nonce($_POST['nonce'], 'octo_send_to_print_provider')) {
-            wp_send_json_error('Invalid nonce');
-            return;
-        }
-
-        try {
-            $order_id = intval($_POST['order_id']);
-            $design_id = sanitize_text_field($_POST['design_id']);
-
-            if (!$order_id || !$design_id) {
-                wp_send_json_error('Missing required data');
-                return;
-            }
-
-            // Get the stored design PNG data
-            $design_png_meta = get_option('yprint_design_' . $design_id . '_print_png');
-
-            if (!$design_png_meta) {
-                wp_send_json_error('No PNG data found for this design');
-                return;
-            }
-
-            // Get existing order design data
-            $existing_design_data = get_post_meta($order_id, '_design_data', true);
-
-            if ($existing_design_data) {
-                // Parse existing JSON
-                $design_data = json_decode($existing_design_data, true);
-
-                if ($design_data) {
-                    // Add PNG data to existing design data
-                    $design_data['print_png'] = array(
-                        'url' => $design_png_meta['print_png_url'],
-                        'path' => $design_png_meta['print_png_path'],
-                        'print_area_px' => json_decode($design_png_meta['print_area_px'], true),
-                        'print_area_mm' => json_decode($design_png_meta['print_area_mm'], true),
-                        'template_id' => $design_png_meta['template_id'],
-                        'dpi' => $design_png_meta['dpi'],
-                        'created' => $design_png_meta['created']
-                    );
-
-                    // Save updated design data back to order
-                    $updated_json = json_encode($design_data);
-                    $result = update_post_meta($order_id, '_design_data', wp_slash($updated_json));
-
-                    if ($result) {
-                        error_log('📦 PNG STORAGE: PNG data added to order design data - Order: ' . $order_id);
-                        wp_send_json_success(array(
-                            'message' => 'PNG data added to order design data',
-                            'png_url' => $design_png_meta['print_png_url']
-                        ));
-                    } else {
-                        wp_send_json_error('Failed to update order design data');
-                    }
-                } else {
-                    wp_send_json_error('Invalid existing design data format');
-                }
-            } else {
-                wp_send_json_error('No existing design data found in order');
-            }
-
-        } catch (Exception $e) {
-            error_log('❌ PNG STORAGE: Add PNG to order failed: ' . $e->getMessage());
-            wp_send_json_error('Failed to add PNG data: ' . $e->getMessage());
-        }
-    }
-
-    /**
-     * Handle AJAX request to get template print area
-     */
-    public function handle_get_template_print_area() {
-        try {
-            $template_id = sanitize_text_field($_POST['template_id']);
-
-            if (!$template_id) {
-                wp_send_json_error('Missing template ID');
-                return;
-            }
-
-            // Get template meta data
-            $printable_area_px = get_post_meta($template_id, '_template_printable_area_px', true);
-            $printable_area_mm = get_post_meta($template_id, '_template_printable_area_mm', true);
-
-            // Parse JSON data
-            $printable_area_px = $printable_area_px ? json_decode($printable_area_px, true) : null;
-            $printable_area_mm = $printable_area_mm ? json_decode($printable_area_mm, true) : null;
-
-            // Default fallback
-            if (!$printable_area_px) {
-                $printable_area_px = array('x' => 0, 'y' => 0, 'width' => 800, 'height' => 600);
-            }
-
-            if (!$printable_area_mm) {
-                $printable_area_mm = array('width' => 200, 'height' => 250);
-            }
-
-            error_log('📐 PNG STORAGE: Template print area retrieved - Template: ' . $template_id);
-
-            wp_send_json_success(array(
-                'template_id' => $template_id,
-                'printable_area_px' => $printable_area_px,
-                'printable_area_mm' => $printable_area_mm
-            ));
-
-        } catch (Exception $e) {
-            error_log('❌ PNG STORAGE: Get template data failed: ' . $e->getMessage());
-            wp_send_json_error('Failed to get template data: ' . $e->getMessage());
-        }
-    }
-
-    /**
-     * 🏷️ TEMPLATE METADATA: Handle AJAX request to get comprehensive template metadata
-     */
-    public function handle_get_template_metadata() {
-        try {
-            // Verify nonce for security
-            if (!wp_verify_nonce($_POST['nonce'], 'octo_print_designer_nonce')) {
-                wp_send_json_error('Security check failed');
-                return;
-            }
-
-            $template_id = sanitize_text_field($_POST['template_id']);
-
-            if (!$template_id) {
-                wp_send_json_error('Missing template ID');
-                return;
-            }
-
-            error_log('🏷️ PNG STORAGE: Retrieving template metadata for: ' . $template_id);
-
-            // Get comprehensive template metadata
-            $template_metadata = $this->get_comprehensive_template_metadata($template_id);
-
-            if ($template_metadata) {
-                error_log('✅ PNG STORAGE: Template metadata retrieved successfully');
-
-                wp_send_json_success($template_metadata);
-            } else {
-                error_log('⚠️ PNG STORAGE: Template metadata not found');
-                wp_send_json_error('Template metadata not found');
-            }
-
-        } catch (Exception $e) {
-            error_log('❌ PNG STORAGE: Get template metadata failed: ' . $e->getMessage());
-            wp_send_json_error('Failed to get template metadata: ' . $e->getMessage());
-        }
-    }
-
-    /**
-     * 🏷️ Get comprehensive template metadata for print optimization
-     */
-    private function get_comprehensive_template_metadata($template_id) {
-        try {
-            // Basic template info
-            $template_post = get_post($template_id);
-            if (!$template_post) {
-                return null;
-            }
-
-            // Get all template metadata
-            $printable_area_px = get_post_meta($template_id, '_template_printable_area_px', true);
-            $printable_area_mm = get_post_meta($template_id, '_template_printable_area_mm', true);
-            $template_views = get_post_meta($template_id, '_template_views', true);
-            $template_dimensions = get_post_meta($template_id, '_template_dimensions', true);
-            $product_category = get_post_meta($template_id, '_template_product_category', true);
-            $material_type = get_post_meta($template_id, '_template_material_type', true);
-            $care_instructions = get_post_meta($template_id, '_template_care_instructions', true);
-            $print_method = get_post_meta($template_id, '_template_print_method', true);
-            $color_profile = get_post_meta($template_id, '_template_color_profile', true);
-
-            // Parse JSON data
-            $printable_area_px = $printable_area_px ? json_decode($printable_area_px, true) : null;
-            $printable_area_mm = $printable_area_mm ? json_decode($printable_area_mm, true) : null;
-            $template_views = $template_views ? json_decode($template_views, true) : array();
-            $template_dimensions = $template_dimensions ? json_decode($template_dimensions, true) : null;
-
-            // Set defaults if needed
-            if (!$printable_area_px) {
-                $printable_area_px = array('x' => 0, 'y' => 0, 'width' => 800, 'height' => 600);
-            }
-
-            if (!$printable_area_mm) {
-                $printable_area_mm = array('width' => 200, 'height' => 250);
-            }
-
-            // Build comprehensive metadata
-            $metadata = array(
-                'template_id' => $template_id,
-                'template_name' => $template_post->post_title,
-                'template_slug' => $template_post->post_name,
-                'printable_area_px' => $printable_area_px,
-                'printable_area_mm' => $printable_area_mm,
-                'template_views' => $template_views,
-                'template_dimensions' => $template_dimensions,
-                'product_category' => $product_category ?: 'clothing',
-                'material_type' => $material_type ?: 'cotton',
-                'substrate' => $material_type ?: 'cotton', // Alias for material_type
-                'care_instructions' => $care_instructions ?: 'machine_wash_30c',
-                'print_method' => $print_method ?: 'digital_textile',
-                'color_profile' => $color_profile ?: 'sRGB',
-                'created_at' => $template_post->post_date,
-                'modified_at' => $template_post->post_modified,
-
-                // Print specifications
-                'print_specifications' => array(
-                    'max_dpi' => 300,
-                    'min_dpi' => 150,
-                    'color_mode' => 'CMYK',
-                    'file_format' => 'PNG',
-                    'alpha_channel' => true,
-                    'bleed_support' => true,
-                    'max_bleed_mm' => 5
-                ),
-
-                // Quality assurance
-                'quality_requirements' => array(
-                    'min_resolution' => $printable_area_px['width'] . 'x' . $printable_area_px['height'],
-                    'color_accuracy' => 'high',
-                    'edge_sharpness' => 'required',
-                    'transparency_support' => true
-                ),
-
-                'retrieval_timestamp' => current_time('mysql'),
-                'api_version' => '1.0'
-            );
-
-            error_log('🏷️ PNG STORAGE: Comprehensive metadata compiled for template ' . $template_id);
-
-            return $metadata;
-
-        } catch (Exception $e) {
-            error_log('❌ PNG STORAGE: Failed to compile template metadata: ' . $e->getMessage());
-            return null;
-        }
-    }
-
-    /**
-     * Add print PNG data to WooCommerce order item meta
-     */
-    public function add_print_png_to_order_item($item_id, $values, $cart_item_key) {
-        if (!empty($values['yprint_print_ready'])) {
-            wc_add_order_item_meta($item_id, '_yprint_print_png_url', $values['yprint_print_png_url']);
-            wc_add_order_item_meta($item_id, '_yprint_print_png_path', $values['yprint_print_png_path']);
-            wc_add_order_item_meta($item_id, '_yprint_print_area_px', $values['yprint_print_area_px']);
-            wc_add_order_item_meta($item_id, '_yprint_print_area_mm', $values['yprint_print_area_mm']);
-            wc_add_order_item_meta($item_id, '_yprint_template_id', $values['yprint_template_id']);
-            wc_add_order_item_meta($item_id, '_yprint_design_data', $values['yprint_design_data']);
-            wc_add_order_item_meta($item_id, '_yprint_created', $values['yprint_created']);
-
-            error_log('📋 PNG STORAGE: Print data added to order item - Item: ' . $item_id);
-        }
-    }
-
-    /**
-     * Prepare print files when order is completed
-     */
-    public function prepare_print_files($order_id) {
-        error_log('🎯 PNG STORAGE: Preparing print files for order: ' . $order_id);
-
-        $order = wc_get_order($order_id);
-        if (!$order) {
-            return;
-        }
-
-        $print_files = array();
-
-        foreach ($order->get_items() as $item_id => $item) {
-            $print_png_url = wc_get_order_item_meta($item_id, '_yprint_print_png_url', true);
-            $print_png_path = wc_get_order_item_meta($item_id, '_yprint_print_png_path', true);
-
-            if ($print_png_url && $print_png_path && file_exists($print_png_path)) {
-                $print_files[] = array(
-                    'item_id' => $item_id,
-                    'product_name' => $item->get_name(),
-                    'png_url' => $print_png_url,
-                    'png_path' => $print_png_path,
-                    'file_size' => filesize($print_png_path)
-                );
-            }
-        }
-
-        if (!empty($print_files)) {
-            // Save print file list to order meta
-            update_post_meta($order_id, '_yprint_print_files', $print_files);
-
-            // Could trigger email to print shop here
-            $this->notify_print_shop($order_id, $print_files);
-
-            error_log('✅ PNG STORAGE: Print files prepared - Count: ' . count($print_files));
-        }
-    }
-
-    /**
-     * Notify print shop of new print files (placeholder)
-     */
-    private function notify_print_shop($order_id, $print_files) {
-        // This could send an email to the print shop with download links
-        // or integrate with a print queue management system
-
-        error_log('📧 PNG STORAGE: Print shop notification - Order: ' . $order_id . ', Files: ' . count($print_files));
-
-        // TODO: Implement actual notification system
-    }
-
-    /**
-     * Add meta boxes to order edit screen
-     */
-    public function add_order_meta_boxes() {
-        add_meta_box(
-            'yprint_print_files',
-            '🖨️ Print Files',
-            array($this, 'render_order_print_files_meta_box'),
-            'shop_order',
-            'normal',
-            'high'
-        );
-    }
-
-    /**
-     * Render print files meta box
-     */
-    public function render_order_print_files_meta_box($post) {
-        $order_id = $post->ID;
-        $print_files = get_post_meta($order_id, '_yprint_print_files', true);
-
-        if (empty($print_files)) {
-            echo '<p>No print files found for this order.</p>';
-            return;
-        }
-
-        echo '<div class="yprint-print-files">';
-        echo '<table class="wp-list-table widefat fixed striped">';
-        echo '<thead><tr>';
-        echo '<th>Product</th>';
-        echo '<th>Print File</th>';
-        echo '<th>File Size</th>';
-        echo '<th>Actions</th>';
-        echo '</tr></thead>';
-        echo '<tbody>';
-
-        foreach ($print_files as $file) {
-            echo '<tr>';
-            echo '<td>' . esc_html($file['product_name']) . '</td>';
-            echo '<td><a href="' . esc_url($file['png_url']) . '" target="_blank">View PNG</a></td>';
-            echo '<td>' . size_format($file['file_size']) . '</td>';
-            echo '<td>';
-            echo '<a href="' . esc_url($file['png_url']) . '" download class="button button-small">Download</a>';
-            echo '</td>';
-            echo '</tr>';
-        }
-
-        echo '</tbody></table>';
-        echo '</div>';
-    }
-
-    /**
-     * Clean up old PNG files (to be called by cron)
-     */
-    public function cleanup_old_files($days_old = 30) {
-        $cutoff_time = time() - ($days_old * 24 * 60 * 60);
-        $deleted_count = 0;
-
-        if (is_dir($this->upload_dir)) {
-            $files = glob($this->upload_dir . '*.png');
-
-            foreach ($files as $file) {
-                if (filemtime($file) < $cutoff_time) {
-                    if (unlink($file)) {
-                        $deleted_count++;
-                    }
-                }
-            }
-        }
-
-        error_log('🧹 PNG STORAGE: Cleanup completed - Deleted: ' . $deleted_count . ' files');
-        return $deleted_count;
-    }
-
-    /**
-     * Get storage statistics
-     */
-    public function get_storage_stats() {
-        $stats = array(
-            'total_files' => 0,
-            'total_size' => 0,
-            'directory' => $this->upload_dir
-        );
-
-        if (is_dir($this->upload_dir)) {
-            $files = glob($this->upload_dir . '*.png');
-            $stats['total_files'] = count($files);
-
-            foreach ($files as $file) {
-                $stats['total_size'] += filesize($file);
-            }
-        }
-
-        return $stats;
-    }
-
-    /**
-     * 🔧 ENHANCED VALIDATION: Validate PNG data format
-     */
-    private function validatePNGData($png_data) {
-        // Check if it's a valid data URL
-        if (!is_string($png_data)) {
-            error_log('❌ PNG VALIDATION: PNG data is not a string');
-            return false;
-        }
-
-        // Check for data URL format
-        if (!preg_match('/^data:image\/png;base64,/', $png_data)) {
-            error_log('❌ PNG VALIDATION: Invalid PNG data URL format');
-            return false;
-        }
-
-        // Extract base64 data
-        $base64_data = substr($png_data, strpos($png_data, ',') + 1);
-
-        // Validate base64 encoding
-        if (!base64_decode($base64_data, true)) {
-            error_log('❌ PNG VALIDATION: Invalid base64 encoding');
-            return false;
-        }
-
-        // Decode and check if it's valid PNG
-        $binary_data = base64_decode($base64_data);
-
-        // Check PNG signature (first 8 bytes)
-        $png_signature = "\x89\x50\x4E\x47\x0D\x0A\x1A\x0A";
-        if (substr($binary_data, 0, 8) !== $png_signature) {
-            error_log('❌ PNG VALIDATION: Invalid PNG signature');
-            return false;
-        }
-
-        // Check minimum size (PNG header + minimum chunk)
-        if (strlen($binary_data) < 33) {
-            error_log('❌ PNG VALIDATION: PNG data too small');
-            return false;
-        }
-
-        // Check maximum reasonable size (10MB)
-        if (strlen($binary_data) > 10 * 1024 * 1024) {
-            error_log('❌ PNG VALIDATION: PNG data too large (' . strlen($binary_data) . ' bytes)');
-            return false;
-        }
-
-        error_log('✅ PNG VALIDATION: PNG data is valid (' . strlen($binary_data) . ' bytes)');
-        return true;
-    }
-}
-
-// Initialize if WooCommerce is active
-if (class_exists('WooCommerce')) {
-    new PNG_Storage_Handler('octo-print-designer', '1.0.0');
-} else {
-    error_log('⚠️ PNG STORAGE HANDLER: WooCommerce not active, skipping initialization');
-}
+<?php
+/**
+ * 🗄️ PNG STORAGE HANDLER - WordPress Backend
+ *
+ * Handles server-side storage and processing of print-ready PNG files
+ *
+ * FEATURES:
+ * - High-resolution PNG storage
+ * - Order meta integration
+ * - Print queue management
+ * - File cleanup and optimization
+ */
+
+if (!defined('ABSPATH')) {
+    exit;
+}
+
+class PNG_Storage_Handler {
+
+    private $plugin_name;
+    private $version;
+    private $upload_dir;
+
+    public function __construct($plugin_name, $version) {
+        error_log('🔥 PNG STORAGE HANDLER: CONSTRUCTOR CALLED - INSTANTIATION SUCCESSFUL!');
+        $this->plugin_name = $plugin_name;
+        $this->version = $version;
+
+        // Set up upload directory
+        $wp_upload_dir = wp_upload_dir();
+        $this->upload_dir = $wp_upload_dir['basedir'] . '/yprint-print-pngs/';
+
+        $this->init();
+    }
+
+    private function init() {
+        // Create upload directory if it doesn't exist
+        $this->ensure_upload_directory();
+
+        // Register AJAX handlers for PNG storage (NOT cart integration)
+        add_action('wp_ajax_yprint_save_design_print_png', array($this, 'handle_save_design_print_png'));
+        add_action('wp_ajax_nopriv_yprint_save_design_print_png', array($this, 'handle_save_design_print_png'));
+
+        // 📥 SAVE-ONLY PNG: Handler to retrieve existing PNGs (no generation)
+        add_action('wp_ajax_yprint_get_existing_png', array($this, 'handle_get_existing_png'));
+        add_action('wp_ajax_nopriv_yprint_get_existing_png', array($this, 'handle_get_existing_png'));
+
+        add_action('wp_ajax_yprint_get_template_print_area', array($this, 'handle_get_template_print_area'));
+        add_action('wp_ajax_nopriv_yprint_get_template_print_area', array($this, 'handle_get_template_print_area'));
+
+        // 🏷️ TEMPLATE METADATA: Handler for template metadata retrieval
+        add_action('wp_ajax_yprint_get_template_metadata', array($this, 'handle_get_template_metadata'));
+        add_action('wp_ajax_nopriv_yprint_get_template_metadata', array($this, 'handle_get_template_metadata'));
+
+        // AJAX handler for adding PNG to order design data (integrates with "Designdaten laden")
+        add_action('wp_ajax_yprint_add_png_to_order_design_data', array($this, 'handle_add_png_to_order_design_data'));
+
+        // NO WooCommerce cart hooks - PNG system works independently
+
+        // Admin hooks
+        add_action('add_meta_boxes', array($this, 'add_order_meta_boxes'));
+
+        error_log('🗄️ PNG STORAGE HANDLER: Initialized');
+    }
+
+    private function ensure_upload_directory() {
+        if (!file_exists($this->upload_dir)) {
+            wp_mkdir_p($this->upload_dir);
+
+            // Create .htaccess for security
+            $htaccess_content = "Options -Indexes\n";
+            $htaccess_content .= "<Files *.png>\n";
+            $htaccess_content .= "    Header set Content-Type \"image/png\"\n";
+            $htaccess_content .= "</Files>\n";
+
+            file_put_contents($this->upload_dir . '.htaccess', $htaccess_content);
+
+            error_log('🗄️ PNG STORAGE: Upload directory created: ' . $this->upload_dir);
+        }
+    }
+
+    /**
+     * Handle AJAX request to save design print PNG (for 'Designdaten laden')
+     */
+    public function handle_save_design_print_png() {
+        // 🔍 ULTRA-DETAILED DEBUG: Log everything about the incoming request
+        error_log('🔍 PNG STORAGE: === INCOMING REQUEST START ===');
+        error_log('🔍 PNG STORAGE: Request method: ' . $_SERVER['REQUEST_METHOD']);
+        error_log('🔍 PNG STORAGE: Content-Type: ' . ($_SERVER['CONTENT_TYPE'] ?? 'NOT_SET'));
+        error_log('🔍 PNG STORAGE: Action: ' . ($_POST['action'] ?? $_REQUEST['action'] ?? 'NOT_SET'));
+        error_log('🔍 PNG STORAGE: Nonce received: ' . ($_POST['nonce'] ?? $_REQUEST['nonce'] ?? 'NOT_SET'));
+        error_log('🔍 PNG STORAGE: POST data keys: ' . (empty($_POST) ? 'EMPTY_POST' : implode(', ', array_keys($_POST))));
+        error_log('🔍 PNG STORAGE: REQUEST data keys: ' . (empty($_REQUEST) ? 'EMPTY_REQUEST' : implode(', ', array_keys($_REQUEST))));
+        // FIXED: Removed problematic file_get_contents('php://input') that was causing hanging requests
+        error_log('🔍 PNG STORAGE: Raw input length: SKIPPED_TO_PREVENT_HANGING');
+
+        // Check if this is a FormData request vs regular POST
+        $is_form_data = strpos($_SERVER['CONTENT_TYPE'] ?? '', 'multipart/form-data') !== false;
+        error_log('🔍 PNG STORAGE: Is FormData request: ' . ($is_form_data ? 'YES' : 'NO'));
+
+        // Try to get nonce from both POST and REQUEST
+        $nonce = $_POST['nonce'] ?? $_REQUEST['nonce'] ?? null;
+        error_log('🔍 PNG STORAGE: Final nonce: ' . ($nonce ?? 'NULL'));
+
+        // Verify nonce
+        $nonce_valid = $nonce ? wp_verify_nonce($nonce, 'octo_print_designer_nonce') : false;
+        error_log('🔍 PNG STORAGE: Nonce verification result: ' . ($nonce_valid ? 'VALID' : 'INVALID'));
+        error_log('🔍 PNG STORAGE: === INCOMING REQUEST END ===');
+
+        if (!$nonce_valid) {
+            error_log('❌ PNG STORAGE: Nonce verification failed - sending error response');
+            wp_send_json_error('Invalid nonce');
+            return;
+        }
+
+        try {
+            // 🔧 ENHANCED VALIDATION: Check all required fields (POST and REQUEST)
+            $required_fields = ['design_id', 'print_png'];
+            $missing_fields = [];
+
+            foreach ($required_fields as $field) {
+                $value = $_POST[$field] ?? $_REQUEST[$field] ?? null;
+                if (!$value || empty($value)) {
+                    $missing_fields[] = $field;
+                }
+                error_log("🔍 PNG STORAGE: Field '$field' = " . ($value ? 'PRESENT' : 'MISSING'));
+            }
+
+            if (!empty($missing_fields)) {
+                $error_msg = 'Missing required fields: ' . implode(', ', $missing_fields);
+                error_log('❌ PNG STORAGE: Validation failed - ' . $error_msg);
+                wp_send_json_error($error_msg);
+                return;
+            }
+
+            $design_id = sanitize_text_field($_POST['design_id'] ?? $_REQUEST['design_id']);
+            $print_png = $_POST['print_png'] ?? $_REQUEST['print_png'];
+
+            // 🔧 ENHANCED VALIDATION: Validate PNG data format
+            error_log('🔍 PNG STORAGE: About to validate PNG data...');
+            if (!$this->validatePNGData($print_png)) {
+                error_log('❌ PNG STORAGE: Invalid PNG data format');
+                wp_send_json_error('Invalid PNG data format');
+                return;
+            }
+            error_log('✅ PNG STORAGE: PNG data validation passed');
+            $print_area_px = stripslashes($_POST['print_area_px'] ?? $_REQUEST['print_area_px'] ?? '{}');
+            $print_area_mm = stripslashes($_POST['print_area_mm'] ?? $_REQUEST['print_area_mm'] ?? '{}');
+            $template_id = sanitize_text_field($_POST['template_id'] ?? $_REQUEST['template_id'] ?? 'default');
+
+            // 🏷️ ENHANCED: Support for template metadata from new generation system
+            $enhanced_metadata = stripslashes($_POST['metadata'] ?? $_REQUEST['metadata'] ?? null);
+            $save_type = sanitize_text_field($_POST['save_type'] ?? $_REQUEST['save_type'] ?? 'standard');
+            $order_id = sanitize_text_field($_POST['order_id'] ?? $_REQUEST['order_id'] ?? null);
+
+            // Validate inputs
+            if (!$design_id || !$print_png) {
+                wp_send_json_error('Missing required data');
+                return;
+            }
+
+            // Save print PNG file
+            error_log('🔍 PNG STORAGE: About to save PNG file...');
+            $png_file_info = $this->save_print_png($print_png, $design_id, $template_id);
+            error_log('✅ PNG STORAGE: PNG file save completed');
+
+            if (!$png_file_info) {
+                wp_send_json_error('Failed to save print PNG');
+                return;
+            }
+
+            // Save PNG info to design meta (for 'Designdaten laden' access)
+            $design_meta = array(
+                'print_png_url' => $png_file_info['url'],
+                'print_png_path' => $png_file_info['path'],
+                'print_area_px' => $print_area_px,
+                'print_area_mm' => $print_area_mm,
+                'template_id' => $template_id,
+                'created' => current_time('mysql'),
+                'dpi' => 300,
+                'save_type' => $save_type,
+                'order_id' => $order_id
+            );
+
+            // 🏷️ ENHANCED: Add enhanced metadata if available
+            if ($enhanced_metadata) {
+                $parsed_metadata = json_decode($enhanced_metadata, true);
+                if ($parsed_metadata) {
+                    $design_meta['enhanced_metadata'] = $parsed_metadata;
+                    $design_meta['generation_method'] = 'print_ready_with_metadata';
+
+                    // Extract key information for easy access
+                    if (isset($parsed_metadata['dpi'])) {
+                        $design_meta['dpi'] = $parsed_metadata['dpi'];
+                    }
+                    if (isset($parsed_metadata['elementsCount'])) {
+                        $design_meta['elements_count'] = $parsed_metadata['elementsCount'];
+                    }
+                    if (isset($parsed_metadata['templateMetadata'])) {
+                        $design_meta['template_metadata'] = $parsed_metadata['templateMetadata'];
+                    }
+                    if (isset($parsed_metadata['printSpecifications'])) {
+                        $design_meta['print_specifications'] = $parsed_metadata['printSpecifications'];
+                    }
+
+                    error_log('🏷️ PNG STORAGE: Enhanced metadata stored for design ' . $design_id);
+                } else {
+                    error_log('⚠️ PNG STORAGE: Failed to parse enhanced metadata');
+                }
+            }
+
+            // Save to design meta or option (depending on how designs are stored)
+            update_option('yprint_design_' . $design_id . '_print_png', $design_meta);
+
+            error_log('💾 PNG STORAGE: Design print PNG saved - Design: ' . $design_id);
+
+            // 🏷️ Prepare response with enhanced metadata support
+            $response_data = array(
+                'png_url' => $png_file_info['url'],
+                'png_path' => $png_file_info['path'],
+                'design_id' => $design_id,
+                'template_id' => $template_id,
+                'print_area_px' => $print_area_px,
+                'print_area_mm' => $print_area_mm,
+                'save_type' => $save_type,
+                'generation_method' => $design_meta['generation_method'] ?? 'standard',
+                'message' => 'Print PNG saved for design!'
+            );
+
+            // Add enhanced metadata to response if available
+            if (isset($design_meta['enhanced_metadata'])) {
+                $response_data['enhanced_metadata'] = $design_meta['enhanced_metadata'];
+                $response_data['dpi'] = $design_meta['dpi'];
+                $response_data['elements_count'] = $design_meta['elements_count'] ?? 0;
+                $response_data['message'] = 'Enhanced print-ready PNG saved with template metadata!';
+            }
+
+            if ($order_id) {
+                $response_data['order_id'] = $order_id;
+            }
+
+            wp_send_json_success($response_data);
+
+        } catch (Exception $e) {
+            error_log('❌ PNG STORAGE: Save design PNG failed: ' . $e->getMessage());
+            wp_send_json_error('Failed to save print PNG: ' . $e->getMessage());
+        }
+    }
+
+    /**
+     * 📥 SAVE-ONLY PNG: Retrieve existing PNG (no generation)
+     * Used by "Designdaten laden" and preview system
+     */
+    public function handle_get_existing_png() {
+        // Verify nonce
+        if (!wp_verify_nonce($_POST['nonce'], 'octo_print_designer_nonce')) {
+            wp_send_json_error('Invalid nonce');
+            return;
+        }
+
+        try {
+            $identifier = sanitize_text_field($_POST['identifier']);
+
+            error_log('📥 PNG STORAGE: Retrieving existing PNG for: ' . $identifier);
+
+            // Try different lookup methods
+            $png_data = null;
+
+            // Method 1: Direct order lookup
+            if (is_numeric($identifier)) {
+                $png_data = get_post_meta($identifier, 'print_png_data', true);
+            }
+
+            // Method 2: Design ID lookup
+            if (!$png_data) {
+                global $wpdb;
+                $result = $wpdb->get_row($wpdb->prepare(
+                    "SELECT meta_value FROM {$wpdb->postmeta}
+                     WHERE meta_key = 'print_png_data'
+                     AND meta_value LIKE %s
+                     ORDER BY meta_id DESC LIMIT 1",
+                    '%' . $wpdb->esc_like($identifier) . '%'
+                ));
+
+                if ($result) {
+                    $png_data = $result->meta_value;
+                }
+            }
+
+            if ($png_data) {
+                wp_send_json_success(array(
+                    'png' => $png_data,
+                    'identifier' => $identifier,
+                    'found' => true,
+                    'message' => 'Existing PNG retrieved successfully'
+                ));
+            } else {
+                wp_send_json_success(array(
+                    'png' => null,
+                    'identifier' => $identifier,
+                    'found' => false,
+                    'message' => 'No existing PNG found'
+                ));
+            }
+
+        } catch (Exception $e) {
+            error_log('🚨 PNG STORAGE: Error retrieving PNG: ' . $e->getMessage());
+            wp_send_json_error('Error retrieving PNG: ' . $e->getMessage());
+        }
+    }
+
+    /**
+     * Save print PNG to file system
+     */
+    private function save_print_png($png_data, $product_id, $template_id) {
+        try {
+            // Decode base64 PNG data
+            if (strpos($png_data, 'data:image/png;base64,') === 0) {
+                $png_data = str_replace('data:image/png;base64,', '', $png_data);
+            }
+
+            $png_binary = base64_decode($png_data);
+
+            if (!$png_binary) {
+                throw new Exception('Invalid PNG data');
+            }
+
+            // Generate unique filename
+            $filename = sprintf(
+                'print_%s_%s_%s_%d.png',
+                $product_id,
+                $template_id,
+                uniqid(),
+                time()
+            );
+
+            $file_path = $this->upload_dir . $filename;
+
+            // Save file
+            $result = file_put_contents($file_path, $png_binary);
+
+            if ($result === false) {
+                throw new Exception('Failed to write PNG file');
+            }
+
+            // Generate URL
+            $wp_upload_dir = wp_upload_dir();
+            $file_url = $wp_upload_dir['baseurl'] . '/yprint-print-pngs/' . $filename;
+
+            // Validate saved file
+            if (!file_exists($file_path) || filesize($file_path) === 0) {
+                throw new Exception('PNG file validation failed');
+            }
+
+            error_log('💾 PNG STORAGE: Saved print PNG - Size: ' . filesize($file_path) . ' bytes');
+
+            return array(
+                'path' => $file_path,
+                'url' => $file_url,
+                'filename' => $filename,
+                'size' => filesize($file_path)
+            );
+
+        } catch (Exception $e) {
+            error_log('❌ PNG STORAGE: Save failed: ' . $e->getMessage());
+            return false;
+        }
+    }
+
+    /**
+     * Handle AJAX request to add PNG data to existing order design data
+     * This integrates with the "Designdaten laden" functionality
+     */
+    public function handle_add_png_to_order_design_data() {
+        if (!wp_verify_nonce($_POST['nonce'], 'octo_send_to_print_provider')) {
+            wp_send_json_error('Invalid nonce');
+            return;
+        }
+
+        try {
+            $order_id = intval($_POST['order_id']);
+            $design_id = sanitize_text_field($_POST['design_id']);
+
+            if (!$order_id || !$design_id) {
+                wp_send_json_error('Missing required data');
+                return;
+            }
+
+            // Get the stored design PNG data
+            $design_png_meta = get_option('yprint_design_' . $design_id . '_print_png');
+
+            if (!$design_png_meta) {
+                wp_send_json_error('No PNG data found for this design');
+                return;
+            }
+
+            // Get existing order design data
+            $existing_design_data = get_post_meta($order_id, '_design_data', true);
+
+            if ($existing_design_data) {
+                // Parse existing JSON
+                $design_data = json_decode($existing_design_data, true);
+
+                if ($design_data) {
+                    // Add PNG data to existing design data
+                    $design_data['print_png'] = array(
+                        'url' => $design_png_meta['print_png_url'],
+                        'path' => $design_png_meta['print_png_path'],
+                        'print_area_px' => json_decode($design_png_meta['print_area_px'], true),
+                        'print_area_mm' => json_decode($design_png_meta['print_area_mm'], true),
+                        'template_id' => $design_png_meta['template_id'],
+                        'dpi' => $design_png_meta['dpi'],
+                        'created' => $design_png_meta['created']
+                    );
+
+                    // Save updated design data back to order
+                    $updated_json = json_encode($design_data);
+                    $result = update_post_meta($order_id, '_design_data', wp_slash($updated_json));
+
+                    if ($result) {
+                        error_log('📦 PNG STORAGE: PNG data added to order design data - Order: ' . $order_id);
+                        wp_send_json_success(array(
+                            'message' => 'PNG data added to order design data',
+                            'png_url' => $design_png_meta['print_png_url']
+                        ));
+                    } else {
+                        wp_send_json_error('Failed to update order design data');
+                    }
+                } else {
+                    wp_send_json_error('Invalid existing design data format');
+                }
+            } else {
+                wp_send_json_error('No existing design data found in order');
+            }
+
+        } catch (Exception $e) {
+            error_log('❌ PNG STORAGE: Add PNG to order failed: ' . $e->getMessage());
+            wp_send_json_error('Failed to add PNG data: ' . $e->getMessage());
+        }
+    }
+
+    /**
+     * Handle AJAX request to get template print area
+     */
+    public function handle_get_template_print_area() {
+        try {
+            $template_id = sanitize_text_field($_POST['template_id']);
+
+            if (!$template_id) {
+                wp_send_json_error('Missing template ID');
+                return;
+            }
+
+            // Get template meta data
+            $printable_area_px = get_post_meta($template_id, '_template_printable_area_px', true);
+            $printable_area_mm = get_post_meta($template_id, '_template_printable_area_mm', true);
+
+            // Parse JSON data
+            $printable_area_px = $printable_area_px ? json_decode($printable_area_px, true) : null;
+            $printable_area_mm = $printable_area_mm ? json_decode($printable_area_mm, true) : null;
+
+            // Default fallback
+            if (!$printable_area_px) {
+                $printable_area_px = array('x' => 0, 'y' => 0, 'width' => 800, 'height' => 600);
+            }
+
+            if (!$printable_area_mm) {
+                $printable_area_mm = array('width' => 200, 'height' => 250);
+            }
+
+            error_log('📐 PNG STORAGE: Template print area retrieved - Template: ' . $template_id);
+
+            wp_send_json_success(array(
+                'template_id' => $template_id,
+                'printable_area_px' => $printable_area_px,
+                'printable_area_mm' => $printable_area_mm
+            ));
+
+        } catch (Exception $e) {
+            error_log('❌ PNG STORAGE: Get template data failed: ' . $e->getMessage());
+            wp_send_json_error('Failed to get template data: ' . $e->getMessage());
+        }
+    }
+
+    /**
+     * 🏷️ TEMPLATE METADATA: Handle AJAX request to get comprehensive template metadata
+     */
+    public function handle_get_template_metadata() {
+        try {
+            // Verify nonce for security
+            if (!wp_verify_nonce($_POST['nonce'], 'octo_print_designer_nonce')) {
+                wp_send_json_error('Security check failed');
+                return;
+            }
+
+            $template_id = sanitize_text_field($_POST['template_id']);
+
+            if (!$template_id) {
+                wp_send_json_error('Missing template ID');
+                return;
+            }
+
+            error_log('🏷️ PNG STORAGE: Retrieving template metadata for: ' . $template_id);
+
+            // Get comprehensive template metadata
+            $template_metadata = $this->get_comprehensive_template_metadata($template_id);
+
+            if ($template_metadata) {
+                error_log('✅ PNG STORAGE: Template metadata retrieved successfully');
+
+                wp_send_json_success($template_metadata);
+            } else {
+                error_log('⚠️ PNG STORAGE: Template metadata not found');
+                wp_send_json_error('Template metadata not found');
+            }
+
+        } catch (Exception $e) {
+            error_log('❌ PNG STORAGE: Get template metadata failed: ' . $e->getMessage());
+            wp_send_json_error('Failed to get template metadata: ' . $e->getMessage());
+        }
+    }
+
+    /**
+     * 🏷️ Get comprehensive template metadata for print optimization
+     */
+    private function get_comprehensive_template_metadata($template_id) {
+        try {
+            // Basic template info
+            $template_post = get_post($template_id);
+            if (!$template_post) {
+                return null;
+            }
+
+            // Get all template metadata
+            $printable_area_px = get_post_meta($template_id, '_template_printable_area_px', true);
+            $printable_area_mm = get_post_meta($template_id, '_template_printable_area_mm', true);
+            $template_views = get_post_meta($template_id, '_template_views', true);
+            $template_dimensions = get_post_meta($template_id, '_template_dimensions', true);
+            $product_category = get_post_meta($template_id, '_template_product_category', true);
+            $material_type = get_post_meta($template_id, '_template_material_type', true);
+            $care_instructions = get_post_meta($template_id, '_template_care_instructions', true);
+            $print_method = get_post_meta($template_id, '_template_print_method', true);
+            $color_profile = get_post_meta($template_id, '_template_color_profile', true);
+
+            // Parse JSON data
+            $printable_area_px = $printable_area_px ? json_decode($printable_area_px, true) : null;
+            $printable_area_mm = $printable_area_mm ? json_decode($printable_area_mm, true) : null;
+            $template_views = $template_views ? json_decode($template_views, true) : array();
+            $template_dimensions = $template_dimensions ? json_decode($template_dimensions, true) : null;
+
+            // Set defaults if needed
+            if (!$printable_area_px) {
+                $printable_area_px = array('x' => 0, 'y' => 0, 'width' => 800, 'height' => 600);
+            }
+
+            if (!$printable_area_mm) {
+                $printable_area_mm = array('width' => 200, 'height' => 250);
+            }
+
+            // Build comprehensive metadata
+            $metadata = array(
+                'template_id' => $template_id,
+                'template_name' => $template_post->post_title,
+                'template_slug' => $template_post->post_name,
+                'printable_area_px' => $printable_area_px,
+                'printable_area_mm' => $printable_area_mm,
+                'template_views' => $template_views,
+                'template_dimensions' => $template_dimensions,
+                'product_category' => $product_category ?: 'clothing',
+                'material_type' => $material_type ?: 'cotton',
+                'substrate' => $material_type ?: 'cotton', // Alias for material_type
+                'care_instructions' => $care_instructions ?: 'machine_wash_30c',
+                'print_method' => $print_method ?: 'digital_textile',
+                'color_profile' => $color_profile ?: 'sRGB',
+                'created_at' => $template_post->post_date,
+                'modified_at' => $template_post->post_modified,
+
+                // Print specifications
+                'print_specifications' => array(
+                    'max_dpi' => 300,
+                    'min_dpi' => 150,
+                    'color_mode' => 'CMYK',
+                    'file_format' => 'PNG',
+                    'alpha_channel' => true,
+                    'bleed_support' => true,
+                    'max_bleed_mm' => 5
+                ),
+
+                // Quality assurance
+                'quality_requirements' => array(
+                    'min_resolution' => $printable_area_px['width'] . 'x' . $printable_area_px['height'],
+                    'color_accuracy' => 'high',
+                    'edge_sharpness' => 'required',
+                    'transparency_support' => true
+                ),
+
+                'retrieval_timestamp' => current_time('mysql'),
+                'api_version' => '1.0'
+            );
+
+            error_log('🏷️ PNG STORAGE: Comprehensive metadata compiled for template ' . $template_id);
+
+            return $metadata;
+
+        } catch (Exception $e) {
+            error_log('❌ PNG STORAGE: Failed to compile template metadata: ' . $e->getMessage());
+            return null;
+        }
+    }
+
+    /**
+     * Add print PNG data to WooCommerce order item meta
+     */
+    public function add_print_png_to_order_item($item_id, $values, $cart_item_key) {
+        if (!empty($values['yprint_print_ready'])) {
+            wc_add_order_item_meta($item_id, '_yprint_print_png_url', $values['yprint_print_png_url']);
+            wc_add_order_item_meta($item_id, '_yprint_print_png_path', $values['yprint_print_png_path']);
+            wc_add_order_item_meta($item_id, '_yprint_print_area_px', $values['yprint_print_area_px']);
+            wc_add_order_item_meta($item_id, '_yprint_print_area_mm', $values['yprint_print_area_mm']);
+            wc_add_order_item_meta($item_id, '_yprint_template_id', $values['yprint_template_id']);
+            wc_add_order_item_meta($item_id, '_yprint_design_data', $values['yprint_design_data']);
+            wc_add_order_item_meta($item_id, '_yprint_created', $values['yprint_created']);
+
+            error_log('📋 PNG STORAGE: Print data added to order item - Item: ' . $item_id);
+        }
+    }
+
+    /**
+     * Prepare print files when order is completed
+     */
+    public function prepare_print_files($order_id) {
+        error_log('🎯 PNG STORAGE: Preparing print files for order: ' . $order_id);
+
+        $order = wc_get_order($order_id);
+        if (!$order) {
+            return;
+        }
+
+        $print_files = array();
+
+        foreach ($order->get_items() as $item_id => $item) {
+            $print_png_url = wc_get_order_item_meta($item_id, '_yprint_print_png_url', true);
+            $print_png_path = wc_get_order_item_meta($item_id, '_yprint_print_png_path', true);
+
+            if ($print_png_url && $print_png_path && file_exists($print_png_path)) {
+                $print_files[] = array(
+                    'item_id' => $item_id,
+                    'product_name' => $item->get_name(),
+                    'png_url' => $print_png_url,
+                    'png_path' => $print_png_path,
+                    'file_size' => filesize($print_png_path)
+                );
+            }
+        }
+
+        if (!empty($print_files)) {
+            // Save print file list to order meta
+            update_post_meta($order_id, '_yprint_print_files', $print_files);
+
+            // Could trigger email to print shop here
+            $this->notify_print_shop($order_id, $print_files);
+
+            error_log('✅ PNG STORAGE: Print files prepared - Count: ' . count($print_files));
+        }
+    }
+
+    /**
+     * Notify print shop of new print files (placeholder)
+     */
+    private function notify_print_shop($order_id, $print_files) {
+        // This could send an email to the print shop with download links
+        // or integrate with a print queue management system
+
+        error_log('📧 PNG STORAGE: Print shop notification - Order: ' . $order_id . ', Files: ' . count($print_files));
+
+        // TODO: Implement actual notification system
+    }
+
+    /**
+     * Add meta boxes to order edit screen
+     */
+    public function add_order_meta_boxes() {
+        add_meta_box(
+            'yprint_print_files',
+            '🖨️ Print Files',
+            array($this, 'render_order_print_files_meta_box'),
+            'shop_order',
+            'normal',
+            'high'
+        );
+    }
+
+    /**
+     * Render print files meta box
+     */
+    public function render_order_print_files_meta_box($post) {
+        $order_id = $post->ID;
+        $print_files = get_post_meta($order_id, '_yprint_print_files', true);
+
+        if (empty($print_files)) {
+            echo '<p>No print files found for this order.</p>';
+            return;
+        }
+
+        echo '<div class="yprint-print-files">';
+        echo '<table class="wp-list-table widefat fixed striped">';
+        echo '<thead><tr>';
+        echo '<th>Product</th>';
+        echo '<th>Print File</th>';
+        echo '<th>File Size</th>';
+        echo '<th>Actions</th>';
+        echo '</tr></thead>';
+        echo '<tbody>';
+
+        foreach ($print_files as $file) {
+            echo '<tr>';
+            echo '<td>' . esc_html($file['product_name']) . '</td>';
+            echo '<td><a href="' . esc_url($file['png_url']) . '" target="_blank">View PNG</a></td>';
+            echo '<td>' . size_format($file['file_size']) . '</td>';
+            echo '<td>';
+            echo '<a href="' . esc_url($file['png_url']) . '" download class="button button-small">Download</a>';
+            echo '</td>';
+            echo '</tr>';
+        }
+
+        echo '</tbody></table>';
+        echo '</div>';
+    }
+
+    /**
+     * Clean up old PNG files (to be called by cron)
+     */
+    public function cleanup_old_files($days_old = 30) {
+        $cutoff_time = time() - ($days_old * 24 * 60 * 60);
+        $deleted_count = 0;
+
+        if (is_dir($this->upload_dir)) {
+            $files = glob($this->upload_dir . '*.png');
+
+            foreach ($files as $file) {
+                if (filemtime($file) < $cutoff_time) {
+                    if (unlink($file)) {
+                        $deleted_count++;
+                    }
+                }
+            }
+        }
+
+        error_log('🧹 PNG STORAGE: Cleanup completed - Deleted: ' . $deleted_count . ' files');
+        return $deleted_count;
+    }
+
+    /**
+     * Get storage statistics
+     */
+    public function get_storage_stats() {
+        $stats = array(
+            'total_files' => 0,
+            'total_size' => 0,
+            'directory' => $this->upload_dir
+        );
+
+        if (is_dir($this->upload_dir)) {
+            $files = glob($this->upload_dir . '*.png');
+            $stats['total_files'] = count($files);
+
+            foreach ($files as $file) {
+                $stats['total_size'] += filesize($file);
+            }
+        }
+
+        return $stats;
+    }
+
+    /**
+     * 🔧 ENHANCED VALIDATION: Validate PNG data format
+     */
+    private function validatePNGData($png_data) {
+        // Check if it's a valid data URL
+        if (!is_string($png_data)) {
+            error_log('❌ PNG VALIDATION: PNG data is not a string');
+            return false;
+        }
+
+        // Check for data URL format
+        if (!preg_match('/^data:image\/png;base64,/', $png_data)) {
+            error_log('❌ PNG VALIDATION: Invalid PNG data URL format');
+            return false;
+        }
+
+        // Extract base64 data
+        $base64_data = substr($png_data, strpos($png_data, ',') + 1);
+
+        // Validate base64 encoding
+        if (!base64_decode($base64_data, true)) {
+            error_log('❌ PNG VALIDATION: Invalid base64 encoding');
+            return false;
+        }
+
+        // Decode and check if it's valid PNG
+        $binary_data = base64_decode($base64_data);
+
+        // Check PNG signature (first 8 bytes)
+        $png_signature = "\x89\x50\x4E\x47\x0D\x0A\x1A\x0A";
+        if (substr($binary_data, 0, 8) !== $png_signature) {
+            error_log('❌ PNG VALIDATION: Invalid PNG signature');
+            return false;
+        }
+
+        // Check minimum size (PNG header + minimum chunk)
+        if (strlen($binary_data) < 33) {
+            error_log('❌ PNG VALIDATION: PNG data too small');
+            return false;
+        }
+
+        // Check maximum reasonable size (10MB)
+        if (strlen($binary_data) > 10 * 1024 * 1024) {
+            error_log('❌ PNG VALIDATION: PNG data too large (' . strlen($binary_data) . ' bytes)');
+            return false;
+        }
+
+        error_log('✅ PNG VALIDATION: PNG data is valid (' . strlen($binary_data) . ' bytes)');
+        return true;
+    }
+}
+
+// Initialize if WooCommerce is active
+if (class_exists('WooCommerce')) {
+    new PNG_Storage_Handler('octo-print-designer', '1.0.0');
+} else {
+    error_log('⚠️ PNG STORAGE HANDLER: WooCommerce not active, skipping initialization');
+}
 ?>